--- conflicted
+++ resolved
@@ -3,91 +3,113 @@
 
 import pytest
 
-<<<<<<< HEAD
 from pydantic import parse_obj_as
 
 from api.db.models.tenant import TenantRead
 from api.db.models.tenant_issuer import TenantIssuerRead
-from api.endpoints.models.innkeeper import CheckInResponse
-from tests.integration.db.tenant_factory import (
-    CheckInRequestFactory,
-)
-from sqlalchemy.ext.asyncio import AsyncSession
-
-=======
->>>>>>> 2b332a75
+from api.endpoints.models.innkeeper import CheckInRequest, CheckInResponse
+
 from httpx import AsyncClient
 
-from tests.test_utils import random_string, innkeeper_auth, innkeeper_headers
-
+from tests.test_utils import innkeeper_auth, innkeeper_headers, random_string
 
 pytestmark = pytest.mark.asyncio
 
 
-@pytest.mark.integtest
-<<<<<<< HEAD
-async def test_check_in(test_client: AsyncClient, db_session: AsyncSession) -> None:
-    # ARRANGE
-    checkin = CheckInRequestFactory.build()
-    # ACT
-    resp = await test_client.post("/innkeeper/v1/check-in", json=checkin.dict())
+async def checkin_tenant(test_client: AsyncClient) -> (CheckInResponse, dict):
+    # use this method for everything except testing check-in API
+    bearer_token = await innkeeper_auth(test_client)
+    headers = innkeeper_headers(bearer_token)
+    checkin = CheckInRequest(name=random_string("tenant_test_", 12))
+    resp = await test_client.post(
+        "/innkeeper/v1/check-in", headers=headers, json=checkin.dict()
+    )
+    checkin_resp = CheckInResponse(**resp.json())
+    return checkin_resp, headers
+
+
+@pytest.mark.integtest
+async def test_check_in(test_client: AsyncClient) -> None:
+    async def api_call(headers, json):
+        resp = await test_client.post(
+            url="/innkeeper/v1/check-in", headers=headers, json=json
+        )
+        return resp
+
+    bearer_token = await innkeeper_auth(test_client)
+    headers = innkeeper_headers(bearer_token)
+
+    checkin = CheckInRequest(name=random_string("tenant_test_", 12))
+
+    resp = await api_call(headers=headers, json=checkin.dict())
     assert resp.status_code == 201, resp.content
 
     # ASSERT
     checkin_resp = CheckInResponse(**resp.json())
     assert checkin_resp.wallet_id is not None and checkin_resp.wallet_key is not None
 
+    # ASSERT - no security...
+    checkin2 = CheckInRequest(name=random_string("tenant_test_", 12))
+    resp = await api_call(headers={}, json=checkin2.dict())
+    assert resp.status_code == 401
+
     # ASSERT - name is unique
-    resp = await test_client.post("/innkeeper/v1/check-in", json=checkin.dict())
+    resp = await api_call(headers=headers, json=checkin.dict())
     assert resp.status_code == 409
 
     # ASSERT - name is mandatory...
     checkin.name = None
-    resp = await test_client.post("/innkeeper/v1/check-in", json=checkin.dict())
-    assert resp.status_code == 422
-
-
-@pytest.mark.integtest
-async def test_get_tenant(test_client: AsyncClient, db_session: AsyncSession) -> None:
-    # create a tenant
-    checkin = CheckInRequestFactory.build()
-    resp = await test_client.post("/innkeeper/v1/check-in", json=checkin.dict())
-    assert resp.status_code == 201, resp.content
-
-    checkin_resp = CheckInResponse(**resp.json())
-    assert checkin_resp.wallet_id is not None and checkin_resp.wallet_key is not None
+    resp = await api_call(headers=headers, json=checkin.dict())
+    assert resp.status_code == 422
+
+
+@pytest.mark.integtest
+async def test_get_tenant(test_client: AsyncClient) -> None:
+    async def api_call(headers, id):
+        resp = await test_client.get(
+            url=f"/innkeeper/v1/tenants/{id}",
+            headers=headers,
+        )
+        return resp
+
+    (checkin_resp, headers) = await checkin_tenant(test_client)
 
     # ACT
-    resp = await test_client.get(f"/innkeeper/v1/tenants/{checkin_resp.id}")
+    resp = await api_call(headers=headers, id=checkin_resp.id)
     assert resp.status_code == 200, resp.content
 
     # ASSERT
     tenant = TenantRead(**resp.json())
     assert str(tenant.id) == str(checkin_resp.id)
 
+    # ASSERT - no security...
+    resp = await api_call(headers={}, id=checkin_resp.id)
+    assert resp.status_code == 401
+
     # ASSERT - bad id (not uuid)
     bad_id = "badid"
-    resp = await test_client.get(f"/innkeeper/v1/tenants/{bad_id}")
+    resp = await api_call(headers=headers, id=bad_id)
     assert resp.status_code == 422
 
     # ASSERT - id not exists
     uuid_id = uuid.uuid4()
-    resp = await test_client.get(f"/innkeeper/v1/tenants/{uuid_id}")
+    resp = await api_call(headers=headers, id=uuid_id)
     assert resp.status_code == 404
 
 
 @pytest.mark.integtest
-async def test_get_tenants(test_client: AsyncClient, db_session: AsyncSession) -> None:
-    # create a tenant
-    checkin = CheckInRequestFactory.build()
-    resp = await test_client.post("/innkeeper/v1/check-in", json=checkin.dict())
-    assert resp.status_code == 201, resp.content
-
-    checkin_resp = CheckInResponse(**resp.json())
-    assert checkin_resp.wallet_id is not None and checkin_resp.wallet_key is not None
+async def test_get_tenants(test_client: AsyncClient) -> None:
+    async def api_call(headers):
+        resp = await test_client.get(
+            url="/innkeeper/v1/tenants",
+            headers=headers,
+        )
+        return resp
+
+    (checkin_resp, headers) = await checkin_tenant(test_client)
 
     # get list of tenants...
-    resp = await test_client.get(f"/innkeeper/v1/tenants")
+    resp = await api_call(headers=headers)
     assert resp.status_code == 200, resp.content
 
     results = parse_obj_as(List[TenantRead], resp.json())
@@ -95,92 +117,107 @@
     # the new tenant should be in the results...
     assert next((x for x in results if str(x.id) == str(checkin_resp.id)), None)
 
-
-@pytest.mark.integtest
-async def test_make_issuer(test_client: AsyncClient, db_session: AsyncSession) -> None:
-    # create a tenant
-    checkin = CheckInRequestFactory.build()
-
-    resp = await test_client.post("/innkeeper/v1/check-in", json=checkin.dict())
-    assert resp.status_code == 201, resp.content
-
-    checkin_resp = CheckInResponse(**resp.json())
-    assert checkin_resp.wallet_id is not None and checkin_resp.wallet_key is not None
+    # ASSERT - no security...
+    resp = await api_call(headers={})
+    assert resp.status_code == 401
+
+
+@pytest.mark.integtest
+async def test_make_issuer(test_client: AsyncClient) -> None:
+    async def api_call(headers, id):
+        resp = await test_client.post(
+            url=f"/innkeeper/v1/issuers/{id}",
+            headers=headers,
+        )
+        return resp
+
+    (checkin_resp, headers) = await checkin_tenant(test_client)
 
     # make this tenant an issuer...
-    resp = await test_client.post(f"/innkeeper/v1/issuers/{checkin_resp.id}")
-    assert resp.status_code == 200, resp.content
-
-
-@pytest.mark.integtest
-async def test_get_issuer(test_client: AsyncClient, db_session: AsyncSession) -> None:
-    # create a tenant
-    checkin = CheckInRequestFactory.build()
-    resp = await test_client.post("/innkeeper/v1/check-in", json=checkin.dict())
-    assert resp.status_code == 201, resp.content
-
-    checkin_resp = CheckInResponse(**resp.json())
-    assert checkin_resp.wallet_id is not None and checkin_resp.wallet_key is not None
+    resp = await api_call(headers=headers, id=checkin_resp.id)
+    assert resp.status_code == 200, resp.content
+
+    # ASSERT - no security...
+    resp = await api_call(headers={}, id=checkin_resp.id)
+    assert resp.status_code == 401
+
+    # ASSERT - bad id (not uuid)
+    bad_id = "badid"
+    resp = await api_call(headers=headers, id=bad_id)
+    assert resp.status_code == 422
+
+    # ASSERT - id not exists
+    uuid_id = uuid.uuid4()
+    resp = await api_call(headers=headers, id=uuid_id)
+    assert resp.status_code == 404
+
+
+@pytest.mark.integtest
+async def test_get_issuer(test_client: AsyncClient) -> None:
+    async def api_call(headers, id):
+        resp = await test_client.get(
+            url=f"/innkeeper/v1/issuers/{id}",
+            headers=headers,
+        )
+        return resp
+
+    (checkin_resp, headers) = await checkin_tenant(test_client)
 
     # make this tenant an issuer...
-    resp = await test_client.post(f"/innkeeper/v1/issuers/{checkin_resp.id}")
+    resp = await test_client.post(
+        f"/innkeeper/v1/issuers/{checkin_resp.id}", headers=headers
+    )
     assert resp.status_code == 200, resp.content
 
     # get issuer by id
-    resp = await test_client.get(f"/innkeeper/v1/issuers/{checkin_resp.id}")
+    resp = await api_call(headers=headers, id=checkin_resp.id)
     assert resp.status_code == 200, resp.content
 
     issuer = TenantIssuerRead(**resp.json())
     assert str(issuer.tenant_id) == str(checkin_resp.id)
     assert str(issuer.wallet_id) == str(checkin_resp.wallet_id)
 
-
-@pytest.mark.integtest
-async def test_get_issuers(test_client: AsyncClient, db_session: AsyncSession) -> None:
-    # create a tenant
-    checkin = CheckInRequestFactory.build()
-    resp = await test_client.post("/innkeeper/v1/check-in", json=checkin.dict())
-    assert resp.status_code == 201, resp.content
-
-    checkin_resp = CheckInResponse(**resp.json())
-    assert checkin_resp.wallet_id is not None and checkin_resp.wallet_key is not None
+    # ASSERT - no security...
+    resp = await api_call(headers={}, id=checkin_resp.id)
+    assert resp.status_code == 401
+
+    # ASSERT - bad id (not uuid)
+    bad_id = "badid"
+    resp = await api_call(headers=headers, id=bad_id)
+    assert resp.status_code == 422
+
+    # ASSERT - id not exists
+    uuid_id = uuid.uuid4()
+    resp = await api_call(headers=headers, id=uuid_id)
+    assert resp.status_code == 404
+
+
+@pytest.mark.integtest
+async def test_get_issuers(test_client: AsyncClient) -> None:
+    async def api_call(headers):
+        resp = await test_client.get(
+            url="/innkeeper/v1/issuers",
+            headers=headers,
+        )
+        return resp
+
+    (checkin_resp, headers) = await checkin_tenant(test_client)
 
     # make this tenant an issuer...
-    resp = await test_client.post(f"/innkeeper/v1/issuers/{checkin_resp.id}")
+    resp = await test_client.post(
+        f"/innkeeper/v1/issuers/{checkin_resp.id}", headers=headers
+    )
     assert resp.status_code == 200, resp.content
 
     # get list of issuers...
-    resp = await test_client.get(f"/innkeeper/v1/issuers")
+    resp = await api_call(headers=headers)
     assert resp.status_code == 200, resp.content
 
     results = parse_obj_as(List[TenantIssuerRead], resp.json())
     assert len(results) > 0, len(results)
     # the new issuer should be in the results...
     assert next((x for x in results if str(x.tenant_id) == str(checkin_resp.id)), None)
-=======
-async def test_tenants_get_all(test_client: AsyncClient) -> None:
-    # get a token
-    bearer_token = await innkeeper_auth(test_client)
-    headers = innkeeper_headers(bearer_token)
-
-    # ARRANGE
-    resp = await test_client.get("/innkeeper/v1/tenants", headers=headers)
-    assert resp.status_code == 200, resp.content
-    resp_content = json.loads(resp.content)
-    existing_len = len(resp_content)
-
-    tenant_name = random_string("tenant_test_", 12)
-    data = {"name": tenant_name}
-    resp_tenant = await test_client.post(
-        "/innkeeper/v1/check-in", json=data, headers=headers
-    )
-    assert resp_tenant.status_code == 201, resp_tenant.content
-
-    # ACT
-    resp = await test_client.get("/innkeeper/v1/tenants", headers=headers)
-    assert resp.status_code == 200, resp.content
-
-    # ASSERT
-    resp_content = json.loads(resp.content)
-    assert (len(resp_content) - existing_len) == 1, len(resp_content)
->>>>>>> 2b332a75
+
+    # ASSERT - no security...
+    resp = await api_call(headers={})
+    assert resp.status_code == 401