--- conflicted
+++ resolved
@@ -22,37 +22,23 @@
     "eta": "^3.5.0",
     "express": "^4.21.1",
     "express-validator": "^7.2.0",
-<<<<<<< HEAD
-    "jose": "^5.8.0",
+    "jose": "^5.9.6",
     "jsonwebtoken": "^9.0.2",
-    "nodemailer": "^6.9.15",
+    "nodemailer": "^6.9.16",
     "ws": "^8.18.0"
-=======
-    "jose": "^5.9.6",
-    "nodemailer": "^6.9.16"
->>>>>>> 9fb2faa6
   },
   "devDependencies": {
     "@types/config": "^3.3.5",
     "@types/connect-history-api-fallback": "^1.5.4",
     "@types/cors": "^2.8.17",
-<<<<<<< HEAD
-    "@types/express": "^4.17.21",
-    "@types/jest": "^29.5.13",
+    "@types/express": "^5.0.0",
+    "@types/jest": "^29.5.14",
     "@types/jsonwebtoken": "^9.0.7",
-    "@types/node": "^22.7.2",
+    "@types/node": "^22.9.0",
     "@types/nodemailer": "^6.4.16",
     "@types/ws": "^8.5.12",
-    "@typescript-eslint/eslint-plugin": "^8.7.0",
-    "@typescript-eslint/parser": "^8.7.0",
-=======
-    "@types/express": "^5.0.0",
-    "@types/jest": "^29.5.14",
-    "@types/node": "^22.9.0",
-    "@types/nodemailer": "^6.4.16",
     "@typescript-eslint/eslint-plugin": "^8.14.0",
     "@typescript-eslint/parser": "^8.14.0",
->>>>>>> 9fb2faa6
     "eslint": "^8.57.0",
     "jest": "^29.7.0",
     "rimraf": "^6.0.1",
