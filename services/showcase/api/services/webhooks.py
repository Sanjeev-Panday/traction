import json
import logging
import random
from datetime import datetime

from sqlalchemy.ext.asyncio import AsyncSession

from api.db.models import Lob
from api.db.models.line_of_business import LobUpdate
from api.db.models.out_of_band import OutOfBandCreate
from api.db.repositories import (
    LobRepository,
    SandboxRepository,
    StudentRepository,
    OutOfBandRepository,
)
from api.db.repositories.job_applicant import ApplicantRepository
from api.services.websockets import notifier
from api.services import traction

logger = logging.getLogger(__name__)


async def handle_connections(lob: Lob, payload: dict, db: AsyncSession):
    logger.info(f"handle_connections({payload})")

    # if we are handling a connection on behalf of a student or
    #   applicant (ie they accepted)
    # we want to track the state of the invitation.
    try:
        connection = json.loads(payload["connection"])
        # student should only get an invitation from Faber
        if connection["alias"] == "Faber":
            stu_repo = StudentRepository(db_session=db)
            student = await stu_repo.get_by_alias_in_sandbox(lob.sandbox_id, lob.name)
            student.invitation_state = connection["connection_state"]
            await stu_repo.update(student)

        # applications will get invitation from Acme
        if connection["alias"] == "Acme":
            a_repo = ApplicantRepository(db_session=db)
            appl = await a_repo.get_by_alias_in_sandbox(lob.sandbox_id, lob.name)
            appl.invitation_state = connection["connection_state"]
            await a_repo.update(appl)

    except KeyError:
        logger.warn(f"KeyError: {payload}")
        pass

    return True


async def handle_issuer(lob: Lob, payload: dict, db: AsyncSession):
    logger.info(f"handle_issuer({payload})")
    # {
    # 'status': 'completed',
    # 'public_did': 'MS614YmscauME1eqjFCioa',
    # 'public_did_state': 'public'
    # }
    if payload["status"] == "completed" and payload["public_did_state"] == "public":
        repo = LobRepository(db_session=db)
        lob.public_did = payload["public_did"]
        upd = LobUpdate(**lob.dict())
        await repo.update(upd)

        sb_repo = SandboxRepository(db_session=db)
        sb = await sb_repo.get_by_id(lob.sandbox_id)

        # TODO: remove this, only for one-time demo
        # now that we are an issuer, let's create a schema/creddefn
        version = format(
            "%d.%d.%d"
            % (
                random.randint(1, 101),
                random.randint(1, 101),
                random.randint(1, 101),
            )
        )
        schema = {
            "schema_name": sb.governance.schema_def.name,
            "schema_version": version,
            "attributes": sb.governance.schema_def.attributes,
        }
        tag = f"degree_{version}"
        await traction.tenant_create_schema(
            wallet_id=lob.wallet_id,
            wallet_key=lob.wallet_key,
            schema=schema,
            cred_def_tag=tag,
        )

        # update governance
        sb.governance.schema_def.version = version
        sb.governance.cred_def_tag = tag
        await sb_repo.update(sb)
    return True


async def handle_schema(lob: Lob, payload: dict, db: AsyncSession):
    logger.info(f"handle_schema({payload})")
    # {
    # 'status': 'completed',
    # 'schema_id': 'MS614YmscauME1eqjFCioa:2:sherman_002:0.0.2',
    # 'cred_def_id': 'MS614YmscauME1eqjFCioa:3:CL:160656:demo_002',
    # 'cred_def_state': 'completed',
    # 'cred_def_tag': 'demo_002'
    # }
    if payload["status"] == "completed" and payload["cred_def_state"] == "completed":
        cred_def_id = payload["cred_def_id"]
        repo = LobRepository(db_session=db)
        lob.cred_def_id = cred_def_id
        upd = LobUpdate(
            **lob.dict(),
        )
        await repo.update(upd)

        sb_repo = SandboxRepository(db_session=db)
        sb = await sb_repo.get_by_id(lob.sandbox_id)
        sb.governance.schema_def.id = payload["schema_id"]
        sb.governance.cred_def_id = payload["cred_def_id"]
        await sb_repo.update(sb)

    return True


async def handle_issue_credential(lob: Lob, payload: dict, db: AsyncSession):
    logger.info(f"handle_issue_credential({payload})")
    # await traction.tenant_accept_cred_offer(
    #     wallet_id=lob.wallet_id,
    #     wallet_key=lob.wallet_key,
    #     cred_issue_id=payload["cred_issue_id"],
    # )

    return True


async def handle_presentation_request(lob: Lob, payload: dict, db: AsyncSession):
    logger.info(f"handle_presentation_request({payload})")
    try:
        present_req = json.loads(payload["present_req"])
        if (
            payload["status"] == "request_received"
            and present_req["present_role"] == "holder"
        ):
            # for now, we are just going to find the credential and respond
            # it should notify alice that her credential has been requested
            # and how to proceed.
            # await traction.tenant_send_credential(
            #     wallet_id=lob.wallet_id,
            #     wallet_key=lob.wallet_key,
            #     present_req=present_req,
            # )
            pass

    except KeyError:
        pass
    return True


async def handle_present_proof(lob: Lob, payload: dict, db: AsyncSession):
    logger.info(f"handle_present_proof({payload})")
    try:
        presentation = payload["presentation"]
        if payload["state"] == "verified" and payload["role"] == "verifier":
            # for now, we know this is verified degree credential
            # just want to update the applicant data...
            a_repo = ApplicantRepository(db_session=db)
            applicant = await a_repo.get_by_alias_in_sandbox(lob.sandbox_id, "Alice")

            requested_proof = presentation["requested_proof"]
            revealed_attrs = requested_proof["revealed_attrs"]
            attr_1 = revealed_attrs["attr_1"]
            attr_2 = revealed_attrs["attr_2"]

            applicant.degree = attr_1["raw"]
            applicant.date = datetime.strptime(attr_2["raw"], "%d-%m-%Y")
            applicant.verified = payload["verified"]
            await a_repo.update(applicant)

            # notify frontend?

    except KeyError:
        pass
    return True


async def handle_credential_revoked(lob: Lob, payload: dict, db: AsyncSession):
    logger.info(f"handle_credential_revoked(lob={lob.name}, payload={payload})")
    try:
        # there are 2 different payloads, one for issuer and one for holder.
        # perhaps we need different topics?
        if "cred_def_id" in payload:
            # this is for the issuer...
            pass
        if "credential" in payload:
            # this is for the holder...
            # use holder lob id for both sender and recipient
            # we just want to surface a message to the holder that a credential
            # has been revoked
            payload["credential"] = json.loads(payload["credential"])
            oob_repo = OutOfBandRepository(db_session=db)
            oob = OutOfBandCreate(
                sandbox_id=lob.sandbox_id,
                sender_id=lob.id,
                recipient_id=lob.id,
                msg_type="Revocation",
                msg=payload,
            )
            await oob_repo.create(oob)

    except KeyError:
        pass

    return True


async def handle_webhook(lob: Lob, topic: str, payload: dict, db: AsyncSession):
    logger.info(f"handle_webhook(lob = {lob.name}, topic = {topic})")
    # TODO - make proper notifications to FE that are useful...
    await notifier.push(
        {
            "topic": topic,
            "payload": payload,
            "lob": {
                "sandbox_id": str(lob.sandbox_id),
                "id": str(lob.id),
                "name": lob.name,
            },
        }
    )
    # topic = "connections" is the acapy event, ignore that one
    if "connection" == topic:
        return await handle_connections(lob, payload, db)
    elif "issuer" == topic:
        return await handle_issuer(lob, payload, db)
    elif "schema" == topic:
        return await handle_schema(lob, payload, db)
    # topic = "issue_credential" is the acapy event, ignore that one
    elif "issue_cred" == topic:
        return await handle_issue_credential(lob, payload, db)
    elif "present_req" == topic:
        return await handle_presentation_request(lob, payload, db)
    elif "present_proof" == topic:
        return await handle_present_proof(lob, payload, db)
<<<<<<< HEAD
    if "issuer_cred_rev" == topic:
        return await handle_credential_revoked(lob, payload, db)
=======
    else:
        logger.warn(f"Ignoring event for topic {topic}")
>>>>>>> f8b1f765
    return False<|MERGE_RESOLUTION|>--- conflicted
+++ resolved
@@ -242,11 +242,8 @@
         return await handle_presentation_request(lob, payload, db)
     elif "present_proof" == topic:
         return await handle_present_proof(lob, payload, db)
-<<<<<<< HEAD
-    if "issuer_cred_rev" == topic:
+    elif "issuer_cred_rev" == topic:
         return await handle_credential_revoked(lob, payload, db)
-=======
     else:
         logger.warn(f"Ignoring event for topic {topic}")
->>>>>>> f8b1f765
     return False