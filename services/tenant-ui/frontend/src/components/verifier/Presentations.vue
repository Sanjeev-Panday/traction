--- conflicted
+++ resolved
@@ -5,24 +5,16 @@
   <div v-else>
     <DataTable
       v-model:selection="selectedPresentation"
-<<<<<<< HEAD
-      :value="presentations"
-=======
       v-model:expandedRows="expandedRows"
       :value="presentations"
       dataKey="verifier_presentation_id"
->>>>>>> 34a29ef3
       :paginator="true"
       :rows="10"
       striped-rows
       selection-mode="single"
-<<<<<<< HEAD
-    >
-=======
       @rowExpand="onRowExpand"
     >
       <Column :expander="true" headerStyle="width: 3rem" />
->>>>>>> 34a29ef3
       <Column :sortable="true" field="name" header="Name" />
       <Column field="contact.alias" header="Contact Name" />
       <Column field="state" header="State" />
@@ -55,14 +47,8 @@
 
 const verifierStore = useVerifierStore();
 // use the loading state from the store to disable the button...
-<<<<<<< HEAD
-const { loading, presentations, selectedPresentation } = storeToRefs(
-  useVerifierStore()
-);
-=======
 const { loading, presentations, selectedPresentation, presentationDetailDict } =
   storeToRefs(useVerifierStore());
->>>>>>> 34a29ef3
 
 const loadTable = async () => {
   verifierStore.listPresentations().catch((err) => {
