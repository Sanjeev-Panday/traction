--- conflicted
+++ resolved
@@ -1,23 +1,28 @@
-<<<<<<< HEAD
+import os
+import time
 from datetime import timedelta
 
-from fastapi import Depends, FastAPI, HTTPException, status
+import uvicorn
+from fastapi import Depends, FastAPI, HTTPException, Request, status
 from fastapi.security import OAuth2PasswordRequestForm
 from starlette.middleware import Middleware
+from starlette.responses import JSONResponse
 from starlette_context import plugins
 from starlette_context.middleware import RawContextMiddleware
 
-from api.resources.connections import router as connections_router
-from api.resources.ledger import router as ledger_router
-from api.resources.tenant import router as tenant_router
+from api.db.errors import DoesNotExist, AlreadyExists
+from api.endpoints.routes.api import api_router
 from api.tenant_security import (
     TenantToken,
     authenticate_tenant,
     create_access_token,
     JWTTFetchingMiddleware,
 )
-from config import Config
+from api.core.config import settings
 
+
+os.environ["TZ"] = settings.TIMEZONE
+time.tzset()
 
 middleware = [
     Middleware(
@@ -27,53 +32,13 @@
     Middleware(JWTTFetchingMiddleware),
 ]
 
-app = FastAPI(middleware=middleware)
-
-app.include_router(connections_router, prefix="/connections")
-app.include_router(ledger_router, prefix="/ledger")
-app.include_router(tenant_router, prefix="/tenant")
-
-
-@app.get("/")
-async def hello_world():
-    return {"hello": "world"}
-
-
-@app.post("/token", response_model=TenantToken)
-async def login_for_access_token(form_data: OAuth2PasswordRequestForm = Depends()):
-    tenant = await authenticate_tenant(form_data.username, form_data.password)
-    if not tenant:
-        raise HTTPException(
-            status_code=status.HTTP_401_UNAUTHORIZED,
-            detail="Incorrect wallet_id or wallet_key",
-            headers={"WWW-Authenticate": "Bearer"},
-        )
-    access_token_expires = timedelta(minutes=Config.JWT_ACCESS_TOKEN_EXPIRE_MINUTES)
-    access_token = create_access_token(
-        data={"sub": tenant["wallet_id"], "key": tenant["wallet_token"]},
-        expires_delta=access_token_expires,
-    )
-    return {"access_token": access_token, "token_type": "bearer"}
-=======
-import os
-import time
-
-import uvicorn
-from fastapi import FastAPI, Request
-from starlette import status
-from starlette.responses import JSONResponse
-
-from api.db.errors import DoesNotExist, AlreadyExists
-from api.endpoints.routes.api import api_router
-from api.core.config import settings
-
-os.environ["TZ"] = settings.TIMEZONE
-time.tzset()
-
 
 def get_application() -> FastAPI:
     application = FastAPI(
-        title=settings.TITLE, description=settings.DESCRIPTION, debug=settings.DEBUG
+        title=settings.TITLE,
+        description=settings.DESCRIPTION,
+        debug=settings.DEBUG,
+        middleware=middleware,
     )
     application.include_router(api_router, prefix=settings.API_V1_STR)
     return application
@@ -103,7 +68,23 @@
     return {"status": "ok"}
 
 
+@app.post("/token", response_model=TenantToken)
+async def login_for_access_token(form_data: OAuth2PasswordRequestForm = Depends()):
+    tenant = await authenticate_tenant(form_data.username, form_data.password)
+    if not tenant:
+        raise HTTPException(
+            status_code=status.HTTP_401_UNAUTHORIZED,
+            detail="Incorrect wallet_id or wallet_key",
+            headers={"WWW-Authenticate": "Bearer"},
+        )
+    access_token_expires = timedelta(minutes=settings.JWT_ACCESS_TOKEN_EXPIRE_MINUTES)
+    access_token = create_access_token(
+        data={"sub": tenant["wallet_id"], "key": tenant["wallet_token"]},
+        expires_delta=access_token_expires,
+    )
+    return {"access_token": access_token, "token_type": "bearer"}
+
+
 if __name__ == "__main__":
     print("main.....")
-    uvicorn.run(app, host="0.0.0.0", port=8080)
->>>>>>> c21ae067
+    uvicorn.run(app, host="0.0.0.0", port=8080)