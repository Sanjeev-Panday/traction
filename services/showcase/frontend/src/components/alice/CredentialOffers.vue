<template>
  <div v-if="pendingCredentialOffers && pendingCredentialOffers.length">
    <v-card>
      <v-card-title>
        <span class="mr-auto">Pending Credential Offers</span>
        <span>
          <v-icon color="indigo">mdi-flag-variant-outline</v-icon>
          {{ pendingCredentialOffers.length }}
        </span>
      </v-card-title>
      <v-card-text>
        <v-card v-for="co in pendingCredentialOffers" :key="co.id" class="ma-3">
          <v-card-title class="grey lighten-3 mb-3">{{
<<<<<<< HEAD
            'Education Degree' || co.credential.cred_def_id
=======
            currentSandbox.governance.schema_def.name
>>>>>>> 89934c34
          }}</v-card-title>
          <v-card-text>
            <div>
              <b>Issuer: </b>
              <!--Ideally this would link to a local 'connection details' page-->
              <a target="_blank" :href="nym_link(co.credential.cred_def_id)">
                {{ issuer_name() }}
              </a>
            </div>
            <div v-for="key in ['cred_type', 'created_at']" :key="key">
              <b>{{ key | keyToLabel }}: </b> {{ co.credential[key] }}
            </div>
            <h2 class="my-2"><u>Values:</u></h2>
            <ul>
              <template
                v-for="attr in JSON.parse(co.credential.credential)
                  .credential_proposal.attributes"
              >
                <li :key="attr.name">
                  <b>{{ attr.name }}: </b>{{ attr.value }}
                </li>
              </template>
            </ul>
          </v-card-text>
          <v-btn
            small
            color="primary"
            class="white--text ma-4"
            @click="accept(co.credential.id)"
          >
            Accept
          </v-btn>
          <v-btn
            small
            color="error"
            class="white--text ma-4"
            @click="reject(co.credential.id)"
          >
            Reject
          </v-btn>
          <!-- <v-expansion-panels>
            <v-expansion-panel>
              <v-expansion-panel-header> Raw </v-expansion-panel-header>
              <v-expansion-panel-content>
                <template v-for="(value, key) in co.credential">
                  <div :key="key">
                    <b>{{ key }}:</b> {{ value }}
                  </div>
                </template>
              </v-expansion-panel-content>
            </v-expansion-panel>
          </v-expansion-panels> -->
        </v-card>
      </v-card-text>
    </v-card>
  </div>
</template>

<script>
import { mapGetters, mapActions } from 'vuex';

export default {
  name: 'AliceCredentialOffers',
  data() {
    return {
      loading: false,
    };
  },
  computed: {
    ...mapGetters('sandbox', ['currentSandbox']),
    ...mapGetters('alice', ['credentialOffers']),
    pendingCredentialOffers() {
      return this.credentialOffers.filter(
        (co) =>
          co.credential.issue_state === 'offer_received' &&
          (co.workflow == undefined || co.workflow.workflow_state !== 'error')
      );
    },
  },
  methods: {
    ...mapActions('alice', [
      'getCredentials',
      'getCredentialOffers',
      'acceptCredentialOffer',
      'rejectCredentialOffer',
    ]),

    issuer_name() {
      return 'Faber University';
    },
    nym_link(cred_def_id) {
      return `http://test.bcovrin.vonx.io/browse/domain?page=1&query=${
        cred_def_id.split(':')[0]
      }&txn_type=1`;
    },
    async accept(cred_offer_id) {
      await this.acceptCredentialOffer(cred_offer_id);
      await new Promise((r) => setTimeout(r, 1000)).then(() => {
        this.getCredentialOffers();
        this.getCredentials();
      });
    },
    async reject(cred_offer_id) {
      await this.rejectCredentialOffer(cred_offer_id);
      await new Promise((r) => setTimeout(r, 1000)).then(() => {
        this.getCredentialOffers();
        this.getCredentials();
      });
    },
  },
  async mounted() {
    await this.getCredentialOffers();
    this.loading = false;
  },
};
</script>

<style>
</style><|MERGE_RESOLUTION|>--- conflicted
+++ resolved
@@ -11,11 +11,7 @@
       <v-card-text>
         <v-card v-for="co in pendingCredentialOffers" :key="co.id" class="ma-3">
           <v-card-title class="grey lighten-3 mb-3">{{
-<<<<<<< HEAD
-            'Education Degree' || co.credential.cred_def_id
-=======
             currentSandbox.governance.schema_def.name
->>>>>>> 89934c34
           }}</v-card-title>
           <v-card-text>
             <div>
