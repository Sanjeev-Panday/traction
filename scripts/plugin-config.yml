multitenant_provider:
  manager:
    class_name: "traction_plugins.multitenant_provider.v1_0.manager.AskarMultitokenMultitenantManager"
    always_check_provided_wallet_key: true
  errors:
    on_unneeded_wallet_key: false
  token_expiry:
    units: days
    amount: 1

traction_innkeeper:
  innkeeper_wallet:
    tenant_id: innkeeper
    wallet_name: traction_innkeeper
    wallet_key: change-me
    print_key: true
    print_token: true
<<<<<<< HEAD
    connect_to_endorser: [
      {
        "endorser_alias": "endorser-1",
        "ledger_id": "bcovrin-test",
      },
      {
        "endorser_alias": "endorser-2",
        "ledger_id": "bcovrin-dev",
      }
    ]
    create_public_did: ["bcovrin-test", "bcovrin-dev"]
=======
    connect_to_endorser:
      [{ "endorser_alias": "endorser", "ledger_id": "bcovrin-test" }]
    create_public_did: ["bcovrin-test"]
>>>>>>> 8f473e4c
  reservation:
    auto_approve: false
    expiry_minutes: 2880
    auto_issuer: false<|MERGE_RESOLUTION|>--- conflicted
+++ resolved
@@ -15,7 +15,6 @@
     wallet_key: change-me
     print_key: true
     print_token: true
-<<<<<<< HEAD
     connect_to_endorser: [
       {
         "endorser_alias": "endorser-1",
@@ -27,11 +26,6 @@
       }
     ]
     create_public_did: ["bcovrin-test", "bcovrin-dev"]
-=======
-    connect_to_endorser:
-      [{ "endorser_alias": "endorser", "ledger_id": "bcovrin-test" }]
-    create_public_did: ["bcovrin-test"]
->>>>>>> 8f473e4c
   reservation:
     auto_approve: false
     expiry_minutes: 2880
